<<<<<<< HEAD
import os
import shutil

def generate_rankefile_hawk_ompi(hosts: list, cores_per_node: int, n_par_env: int, ranks_per_env: int, base_path=None):
=======
#!/usr/bin/env python3

import os
import re
import glob
import shutil


def generate_rankefile_ompi(hosts: list, cores_per_node: int, n_par_env: int, ranks_per_env: int, base_path=None):
>>>>>>> cb37e7f0
  """Generate rank file for openmpi process binding
  :param host: list of hosts
  :type host: list[str]
  :param cores_per_node: number of cores per node
  :type cores_per_node: int
  :param n_par_env: number of parallel environments
  :type n_par_env: int
  :param ranks_per_env: number of ranks per environments
  :type ranks_per_env: int
  :param base_path: path to the base directory of the rank files
  :type base_path: str
  """

  # If no base_path given, use CWD
  if base_path:
    rankfile_dir = os.path.join(base_path, "ompi-rankfiles")
  else:
    rankfile_dir = "ompi-rankfiles"

  if os.path.exists(rankfile_dir):
    shutil.rmtree(rankfile_dir)
  os.makedirs(rankfile_dir, exist_ok=True)

  rankfiles = list()
  next_free_slot = 0
  n_cores_used = 0
  for env_idx in range(n_par_env):
    filename = os.path.join(rankfile_dir, f"par_env_{env_idx:05d}")
    rankfiles.append(filename)
    with open(filename, 'w') as rankfile:
      for i in range(ranks_per_env):
        rankfile.write(f"rank {i}={hosts[n_cores_used // cores_per_node]} slot={next_free_slot}\n")
        next_free_slot = next_free_slot + 1
        n_cores_used = n_cores_used + 1

        if next_free_slot > ( cores_per_node - 1 ):
          next_free_slot = 0

    files = os.listdir(rankfile_dir)

  return rankfiles


def parser_flexi_parameters(parameter_file, keyword, new_keyword_value):
  """
  """

  pattern = re.compile(r"(%s)\s*=.*" % keyword, re.IGNORECASE)
  subst = keyword + "=" + new_keyword_value
  parameter_file_in = parameter_file
  pbs_jobID = os.environ['PBS_JOBID']
  parameter_file_out = "parameter_flexi-" + pbs_jobID[0:7] + ".ini"

  with open(parameter_file_out,'w') as new_file:
    with open(parameter_file_in, 'r') as old_file:
      for line in old_file:
        new_file.write(pattern.sub(subst, line))

  return parameter_file_out


def clean_ompi_tmpfiles():
  """
  Cleans up temporary files which are created by openmpi in TMPDIR
  Avoids running out of space in TMPDIR
  If TMPDIR is not found exists with -1 status
  """
  try:
    tmpdir = os.environ['TMPDIR']
  except:
    return -1

  path = os.path.join(tmpdir,'ompi.*')
  path = glob.glob(path)

  for folder in path:
    for filename in os.listdir(folder):
      file_path = os.path.join(folder, filename)
      if os.path.isdir(file_path):
        shutil.rmtree(file_path)



def copy_to_nodes(my_files, base_path, hosts, subfolder=None):
  """Copy files to local disk storage on allocated nodes.

  This routine takes the files given in `my_files` and copies them
  to `base_path` on the ssh targets `hosts` via the `scp` command.
  If the path does not exists, it tries to create it via `mkdir`.
  An optional `subfolder` can be given, which will be appended to
  the `base_path`.

  Args:
    my_files (list): List of path names to the files that are copied.
    base_path (list): Folder on the hosts to which the files should be copied.
    hosts (list): List of hosts that are the ssh targets.
    subfolder (str): (Optional.)

  Return:
    list: list of paths to files on hosts

  TODO:
    Implement a fail-safe, i.e. only overwite filepaths for which copying worked.
  """

  # If input not a list, i.e. a single element, transform into list
  if isinstance(my_files, list):
    conv_to_list = False
  else:
    my_files = [my_files]
    conv_to_list = True

  # Append subfolder if given
  if subfolder:
    target = os.path.join(base_path, subfolder)
  else:
    target = base_path

  # Copy to all given hosts
  for host in hosts:
    # Create folder if necessary
    os.system('ssh %s mkdir -p %s' % (host, target))
    # Copy files
    for my_file in my_files:
      os.system('scp -q "%s" "%s:%s"' % (my_file, host, target))

  # Get new path of files
  my_files_new = []
  for my_file in my_files:
    file_name = os.path.split(my_file)[1]
    my_files_new.append(os.path.join(target,file_name))

  # Convert back to single string if input is single string
  if conv_to_list:
    my_files_new = my_files_new[0]

  return my_files_new<|MERGE_RESOLUTION|>--- conflicted
+++ resolved
@@ -1,9 +1,3 @@
-<<<<<<< HEAD
-import os
-import shutil
-
-def generate_rankefile_hawk_ompi(hosts: list, cores_per_node: int, n_par_env: int, ranks_per_env: int, base_path=None):
-=======
 #!/usr/bin/env python3
 
 import os
@@ -13,7 +7,6 @@
 
 
 def generate_rankefile_ompi(hosts: list, cores_per_node: int, n_par_env: int, ranks_per_env: int, base_path=None):
->>>>>>> cb37e7f0
   """Generate rank file for openmpi process binding
   :param host: list of hosts
   :type host: list[str]
